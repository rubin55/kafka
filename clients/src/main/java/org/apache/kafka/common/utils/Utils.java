--- conflicted
+++ resolved
@@ -1450,7 +1450,7 @@
      * Checks if a string is null, empty or whitespace only.
      * @param str a string to be checked
      * @return true if the string is null, empty or whitespace only; otherwise, return false.
-     */    
+     */
     public static boolean isBlank(String str) {
         return str == null || str.trim().isEmpty();
     }
@@ -1479,7 +1479,17 @@
     }
 
     /**
-<<<<<<< HEAD
+     * Convert time instant to readable string for logging
+     * @param timestamp the timestamp of the instant to be converted.
+     *
+     * @return string value of a given timestamp in the format "yyyy-MM-dd HH:mm:ss,SSS"
+     */
+    public static String toLogDateTimeFormat(long timestamp) {
+        final DateTimeFormatter dateTimeFormatter = DateTimeFormatter.ofPattern("yyyy-MM-dd HH:mm:ss,SSS XXX");
+        return Instant.ofEpochMilli(timestamp).atZone(ZoneId.systemDefault()).format(dateTimeFormatter);
+    }
+
+    /**
      * Creates a preallocated file.
      * It is a caller's responsibility to free up the returned resource i.e. close the FileChannel
      * @param path File path
@@ -1513,16 +1523,4 @@
             channel.position(0);
         }
     }
-=======
-     * Convert time instant to readable string for logging
-     * @param timestamp the timestamp of the instant to be converted.
-     *
-     * @return string value of a given timestamp in the format "yyyy-MM-dd HH:mm:ss,SSS"
-     */
-    public static String toLogDateTimeFormat(long timestamp) {
-        final DateTimeFormatter dateTimeFormatter = DateTimeFormatter.ofPattern("yyyy-MM-dd HH:mm:ss,SSS XXX");
-        return Instant.ofEpochMilli(timestamp).atZone(ZoneId.systemDefault()).format(dateTimeFormatter);
-    }
-
->>>>>>> a1bab53d
 }